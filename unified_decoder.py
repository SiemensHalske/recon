import argparse
from dataclasses import dataclass
from typing import Iterable, List
import json
import concurrent.futures
#
import numpy as np
import scipy.io.wavfile as wav
import scipy.signal as signal

try:
    import matplotlib.pyplot as plt
except Exception:  # pragma: no cover - plotting optional
    plt = None

from rich.console import Console

console = Console()

# === Decoder configuration ===
WINDOW_SEC = 0.5
START_THRESHOLD_FACTOR = 0.4
STOP_THRESHOLD_FACTOR = 0.2
HOLD_OFF_SEC = 1.0
TARGET_ENV_FS = 100
EXTRACT_ID_SEC = 2.0
SYMBOL_RATE = 2400
BIT_RATE = SYMBOL_RATE * 2

PREAMBLE_BITS = np.array([1, 1, 1, 0, 0, 0, 1, 1, 0, 1] * 8, dtype=np.uint8)


@dataclass
class Signal:
    """Load and normalize audio as analytic signal."""

    filename: str
    rate: int | None = None
    data: np.ndarray | None = None
    analytic: np.ndarray | None = None

    def load(self) -> None:
        self.rate, data = wav.read(self.filename)
        if data.ndim > 1:
            data = data[:, 0]
        data = data.astype(float)
        data /= np.max(np.abs(data))
        self.data = data
        self.analytic = signal.hilbert(data)

    def envelope(self, target_fs: int = TARGET_ENV_FS) -> tuple[np.ndarray, int]:
        assert self.rate is not None and self.analytic is not None
        env = np.abs(self.analytic)
        dec = max(1, self.rate // target_fs)
        return env[::dec], self.rate // dec


class BurstFinder:
    """Detect bursts via moving variance of the envelope."""

    def __init__(self, window_sec: float = WINDOW_SEC) -> None:
        self.window_sec = window_sec

    @staticmethod
    def _moving_variance(x: np.ndarray, w: int) -> np.ndarray:
        cs1 = np.concatenate(([0], np.cumsum(x)))
        cs2 = np.concatenate(([0], np.cumsum(x * x)))
        sum1 = cs1[w:] - cs1[:-w]
        sum2 = cs2[w:] - cs2[:-w]
        return sum2 / w - (sum1 / w) ** 2

    def find(self, envelope: np.ndarray, rate: int) -> List[float]:
        w = int(self.window_sec * rate)
        var = self._moving_variance(envelope, w)
        th_start = var.max() * START_THRESHOLD_FACTOR
        th_stop = var.max() * STOP_THRESHOLD_FACTOR
        min_gap = int(HOLD_OFF_SEC * rate)

        above = var > th_start
        start_idx: List[int] = []
        in_burst = False
        last_idx = -min_gap
        for i, flag in enumerate(above):
            if not in_burst and flag and i - last_idx >= min_gap:
                in_burst = True
                start_idx.append(i)
            elif in_burst and var[i] < th_stop:
                in_burst = False
                last_idx = i
        return [idx / rate for idx in start_idx]


class QpskDemodulator:
    """Convert QPSK phase to bit stream."""

    def __init__(self, symbol_rate: int = SYMBOL_RATE) -> None:
        self.symbol_rate = symbol_rate

    def demodulate(self, phase: np.ndarray, sample_rate: int) -> np.ndarray:
        sps = sample_rate / self.symbol_rate
        idx = np.arange(0, len(phase), sps).astype(int)
        idx = idx[idx < len(phase)]
        symbols = np.floor(((phase[idx] + np.pi) / (np.pi / 2))) % 4
        mapping = {0: (0, 0), 1: (0, 1), 2: (1, 1), 3: (1, 0)}
        bits: List[int] = []
        for sym in symbols:
            bits.extend(mapping[int(sym)])
        return np.array(bits, dtype=np.uint8)


class Descrambler:
    """STANAG 4285 9-bit LFSR descrambler."""

    def __init__(self, seed: int = 0x1FF) -> None:
        self.seed = seed

    def descramble(self, bit_stream: Iterable[int]) -> np.ndarray:
        lfsr = int(self.seed)
        out = np.zeros(len(bit_stream), dtype=np.uint8)
        for i, b in enumerate(bit_stream):
            b = int(b)
            fb = ((lfsr >> 8) & 1) ^ ((lfsr >> 3) & 1)
            out[i] = b ^ fb
            lfsr = ((lfsr << 1) & 0x1FF) | (b & 1)
        return out


class PreambleDetector:
    """Detect preambles by correlating with a known bit pattern."""

    def __init__(
        self,
        pattern: np.ndarray,
        bit_rate: int,
        threshold: float = 0.85,
        holdoff_sec: float = HOLD_OFF_SEC,
    ) -> None:
        self.pattern = np.array(pattern, dtype=np.uint8)
        self.bit_rate = bit_rate
        self.threshold = threshold
        self.holdoff_bits = int(holdoff_sec * bit_rate)

    def detect(self, bit_stream: np.ndarray) -> List[float]:
        pattern_pm = 2 * self.pattern - 1
        stream_pm = 2 * bit_stream - 1
        corr = np.correlate(stream_pm, pattern_pm,
                            mode="valid") / len(self.pattern)
        idx = np.where(corr >= self.threshold)[0]

        filtered: List[int] = []
        last = -self.holdoff_bits
        for i in idx:
            if i - last >= self.holdoff_bits:
                filtered.append(i)
                last = i

        return [i / self.bit_rate for i in filtered]


class StationIdExtractor:
    """Extract bits after the preamble."""

    def __init__(self, duration_sec: float = EXTRACT_ID_SEC, bit_rate: int = BIT_RATE) -> None:
        self.duration_sec = duration_sec
        self.bit_rate = bit_rate

    def extract(self, start_time: float, bit_stream: np.ndarray) -> np.ndarray:
        start_idx = int(start_time * self.bit_rate)
        nbits = int(self.duration_sec * self.bit_rate)
        return bit_stream[start_idx: start_idx + nbits]


class Stanag4285Decoder:
    """High-level STANAG 4285 burst decoder."""

    def __init__(self, filename: str, preamble: np.ndarray = PREAMBLE_BITS) -> None:
        self.signal = Signal(filename)
        self.burst_finder = BurstFinder()
        self.demodulator = QpskDemodulator()
        self.descrambler = Descrambler()
        self.preamble_detector = PreambleDetector(
            preamble, BIT_RATE, threshold=0.85, holdoff_sec=HOLD_OFF_SEC
        )
        self.id_extractor = StationIdExtractor()

    def _bits_to_ascii(self, bits: np.ndarray) -> str:
        out: List[int] = []
        for i in range(0, len(bits), 8):
            byte = 0
            for j in range(8):
                if i + j < len(bits):
                    byte |= bits[i + j] << (7 - j)
            out.append(byte)
        return "".join(chr(b) if 32 <= b <= 126 else "." for b in out)

    def decode(
        self,
        plot: bool = False,
        plot_file: str = "detected_bursts.png",
        json_outfile: str = "decoded_results.json",
    ) -> List[np.ndarray]:
        self.signal.load()
        env, rate_env = self.signal.envelope()
        burst_times = self.burst_finder.find(env, rate_env)

        phase = np.unwrap(np.angle(self.signal.analytic))
        raw_bits = self.demodulator.demodulate(phase, self.signal.rate)
        bits = self.descrambler.descramble(raw_bits)
        preambles = self.preamble_detector.detect(bits)

        if burst_times:
            preambles = [t for t in preambles if any(
                abs(t - c) < 0.5 for c in burst_times)]

        if not preambles:
            console.print("[bold red]No bursts detected.[/bold red]")
            return []

<<<<<<< HEAD
        console.print(f"[bold cyan]Detected {len(preambles)} burst(s).[/bold cyan]")
=======
        console.print(
            f"[bold cyan]Detected {len(preambles)} burst(s).[/bold cyan]")
>>>>>>> d49fa727

        def process_burst(t: float) -> dict:
            seg = self.id_extractor.extract(t, bits)
            return {
                "time": t,
                "ascii": self._bits_to_ascii(seg),
            }

        with concurrent.futures.ThreadPoolExecutor() as ex:
            burst_info = list(ex.map(process_burst, preambles))

<<<<<<< HEAD
        results: List[np.ndarray] = [self.id_extractor.extract(t, bits) for t in preambles]
=======
        results: List[np.ndarray] = [
            self.id_extractor.extract(t, bits) for t in preambles]
>>>>>>> d49fa727

        with open(json_outfile, "w") as f:
            json.dump(burst_info, f, indent=2)
        console.print(f"[green]Results written to {json_outfile}[/green]")

        if plot and plt is not None:
            time_env = np.arange(len(env)) / rate_env
            var = self.burst_finder._moving_variance(
                env, int(self.burst_finder.window_sec * rate_env))
            plt.figure(figsize=(12, 5))
            plt.plot(time_env[int(self.burst_finder.window_sec * rate_env / 2): int(self.burst_finder.window_sec * rate_env / 2) + len(var)], var)
            for t in preambles:
                plt.axvline(t, color="red", linestyle="--")
            plt.xlabel("Time [s]")
            plt.ylabel("Amplitude Variance")
            plt.title("Detected Bursts")
            plt.tight_layout()
            plt.savefig(plot_file)
            plt.close()

        return results


def main() -> None:
    parser = argparse.ArgumentParser(
        description="Decode STANAG 4285 station ID from WAV")
    parser.add_argument("wavfile", help="Input WAV file")
<<<<<<< HEAD
    parser.add_argument("--plot", action="store_true", help="Save diagnostic plot")
=======
    parser.add_argument("--plot", action="store_true",
                        help="Save diagnostic plot")
>>>>>>> d49fa727
    parser.add_argument(
        "--plot-file",
        default="detected_bursts.png",
        help="Filename for plot image",
    )
    parser.add_argument(
        "--outfile",
        default="decoded_results.json",
        help="JSON file for decoded ASCII",
    )
    args = parser.parse_args()

    Stanag4285Decoder(args.wavfile).decode(
        plot=args.plot,
        plot_file=args.plot_file,
        json_outfile=args.outfile,
    )


if __name__ == "__main__":
    main()<|MERGE_RESOLUTION|>--- conflicted
+++ resolved
@@ -216,12 +216,8 @@
             console.print("[bold red]No bursts detected.[/bold red]")
             return []
 
-<<<<<<< HEAD
-        console.print(f"[bold cyan]Detected {len(preambles)} burst(s).[/bold cyan]")
-=======
         console.print(
             f"[bold cyan]Detected {len(preambles)} burst(s).[/bold cyan]")
->>>>>>> d49fa727
 
         def process_burst(t: float) -> dict:
             seg = self.id_extractor.extract(t, bits)
@@ -233,12 +229,8 @@
         with concurrent.futures.ThreadPoolExecutor() as ex:
             burst_info = list(ex.map(process_burst, preambles))
 
-<<<<<<< HEAD
-        results: List[np.ndarray] = [self.id_extractor.extract(t, bits) for t in preambles]
-=======
         results: List[np.ndarray] = [
             self.id_extractor.extract(t, bits) for t in preambles]
->>>>>>> d49fa727
 
         with open(json_outfile, "w") as f:
             json.dump(burst_info, f, indent=2)
@@ -266,12 +258,10 @@
     parser = argparse.ArgumentParser(
         description="Decode STANAG 4285 station ID from WAV")
     parser.add_argument("wavfile", help="Input WAV file")
-<<<<<<< HEAD
-    parser.add_argument("--plot", action="store_true", help="Save diagnostic plot")
-=======
+
     parser.add_argument("--plot", action="store_true",
                         help="Save diagnostic plot")
->>>>>>> d49fa727
+
     parser.add_argument(
         "--plot-file",
         default="detected_bursts.png",
